from __future__ import annotations

import collections
import datetime
import decimal
import re
import typing
from abc import abstractmethod
from base64 import b64decode
from enum import Enum
from functools import lru_cache
from inspect import isclass
from ipaddress import IPv4Address, IPv6Address
from pathlib import Path, PosixPath, PurePath, PurePosixPath, PureWindowsPath, WindowsPath
from typing import (
    Any,
    Callable,
    Dict,
    Generic,
    List,
    Pattern,
    Protocol,
    Sequence,
    Tuple,
    Type,
    TypeVar,
    Union,
    final,
    get_origin,
)
from uuid import UUID

from chili.typing import (
    _DECODABLE,
    _PROPERTIES,
    _USE_INIT,
    UNDEFINED,
    TypeSchema,
    create_schema,
    create_schema_from_init,
    get_origin_type,
    get_parameters_map,
    get_type_args,
    is_class,
    is_dataclass,
    is_decodable,
    is_enum_type,
    is_named_tuple,
    is_newtype,
    is_optional,
    is_typed_dict,
    map_generic_type,
    resolve_forward_reference,
    unpack_optional,
)

from .error import DecoderError
from .iso_datetime import parse_iso_date, parse_iso_datetime, parse_iso_duration, parse_iso_time
from .state import StateObject

C = TypeVar("C")
U = TypeVar("U")
T = TypeVar("T")
E = TypeVar("E", bound=Enum)


class TypeDecoder(Protocol):
    @abstractmethod
    def decode(self, value):
        ...


@final
class ProxyDecoder(Generic[T]):
    def __init__(self, func: Callable[[Any], T]):
        self._decoder = func

    def decode(self, value: Any) -> T:
        return self._decoder(value)


<<<<<<< HEAD
def decodable(_cls=None, use_init: bool = False) -> Any:
=======
_REGEX_FLAGS = {
    "i": re.I,
    "m": re.M,
    "s": re.S,
    "x": re.X,
}


def decode_regex_from_string(value: str) -> Pattern:
    """
    Decodes regex from string containing flags /ims.
    """
    if value.startswith("/"):
        if value.endswith("/"):
            return re.compile(value[1:-1])
        elif value[-2] == "/":
            pattern = value[1:-2]
            flags = value[-1]
        elif value[-3] == "/":
            pattern = value[1:-3]
            flags = value[-2:]
        elif value[-4] == "/":
            pattern = value[1:-4]
            flags = value[-3:]
        elif value[-5] == "/":
            pattern = value[1:-5]
            flags = value[-4:]
        else:
            raise DecoderError.invalid_input(value)
    else:
        return re.compile(value)

    return re.compile(pattern, flags=sum(_REGEX_FLAGS[flag] for flag in flags))


def decodable(_cls=None) -> Any:
>>>>>>> 4782b621
    def _decorate(cls) -> Type[C]:
        # Attach schema to make the class decodable
        if not hasattr(cls, _PROPERTIES):
            if use_init:
                setattr(cls, _USE_INIT, True)
                setattr(cls, _PROPERTIES, create_schema_from_init(cls))
            else:
                setattr(cls, _PROPERTIES, create_schema(cls))

        setattr(cls, _DECODABLE, True)

        return cls

    if _cls is None:
        return _decorate

    return _decorate(_cls)


class TypeDecoders(Dict[Any, TypeDecoder]):
    def __hash__(self) -> int:  # type: ignore
        return hash(tuple(sorted([str(key) for key in self.keys()])))


def ordered_dict(value: List[List[Any]]) -> collections.OrderedDict:
    result = collections.OrderedDict()
    for item in value:
        result[item[0]] = item[1]

    return result


_builtin_type_decoders = TypeDecoders(
    {
        bool: ProxyDecoder[bool](bool),
        int: ProxyDecoder[int](int),
        float: ProxyDecoder[float](float),
        str: ProxyDecoder[str](str),
        bytes: ProxyDecoder[bytes](lambda value: b64decode(value.encode("utf8"))),
        bytearray: ProxyDecoder[bytearray](lambda value: bytearray(b64decode(value.encode("utf8")))),
        list: ProxyDecoder[list](list),
        set: ProxyDecoder[set](set),
        frozenset: ProxyDecoder[frozenset](frozenset),
        tuple: ProxyDecoder[tuple](tuple),
        dict: ProxyDecoder[dict](dict),
        collections.OrderedDict: ProxyDecoder[collections.OrderedDict](ordered_dict),
        collections.deque: ProxyDecoder[collections.deque](collections.deque),
        typing.TypedDict: ProxyDecoder[typing.TypedDict](typing.TypedDict),  # type: ignore
        typing.Dict: ProxyDecoder[dict](dict),
        typing.List: ProxyDecoder[list](list),
        typing.Sequence: ProxyDecoder[list](list),
        typing.Tuple: ProxyDecoder[tuple](tuple),  # type: ignore
        typing.Set: ProxyDecoder[set](set),
        typing.FrozenSet: ProxyDecoder[frozenset](frozenset),
        typing.Deque: ProxyDecoder[typing.Deque](typing.Deque),
        typing.AnyStr: ProxyDecoder[str](str),  # type: ignore
        decimal.Decimal: ProxyDecoder[decimal.Decimal](decimal.Decimal),
        datetime.time: ProxyDecoder[datetime.time](parse_iso_time),
        datetime.date: ProxyDecoder[datetime.date](parse_iso_date),
        datetime.datetime: ProxyDecoder[datetime.datetime](parse_iso_datetime),
        datetime.timedelta: ProxyDecoder[datetime.timedelta](parse_iso_duration),
        PurePath: ProxyDecoder[PurePath](PurePath),
        PureWindowsPath: ProxyDecoder[PureWindowsPath](PureWindowsPath),
        PurePosixPath: ProxyDecoder[PurePosixPath](PurePosixPath),
        Path: ProxyDecoder[Path](Path),
        PosixPath: ProxyDecoder[PosixPath](PosixPath),
        WindowsPath: ProxyDecoder[WindowsPath](WindowsPath),
        Pattern: ProxyDecoder[Pattern](decode_regex_from_string),
        re.Pattern: ProxyDecoder[re.Pattern](decode_regex_from_string),
        IPv4Address: ProxyDecoder[IPv4Address](IPv4Address),
        IPv6Address: ProxyDecoder[IPv6Address](IPv6Address),
        UUID: ProxyDecoder[UUID](UUID),
    }
)


class ListDecoder(TypeDecoder):
    def __init__(self, item_decoder: TypeDecoder):
        self.item_decoder = item_decoder

    def decode(self, value: list) -> list:
        res = []
        for item in value:
            decoded = self.item_decoder.decode(item)
            res.append(decoded)

        return res


class TupleDecoder(TypeDecoder):
    def __init__(self, items_decoder: List[Union[TypeDecoder, Any]]):
        self.items_decoder = items_decoder
        self._variadic = items_decoder[-1] is Ellipsis

    def decode(self, value: Sequence) -> Tuple:
        if self._variadic:
            return self._decode_variadic(value)
        return self._decode_static(value)

    def _decode_variadic(self, value: Sequence) -> Tuple:
        result = []
        type_decoders = self.items_decoder[:-1]
        num_decoders = len(type_decoders)

        for index, item in enumerate(value):
            decoder = type_decoders[min(index, num_decoders - 1)]
            result.append(decoder.decode(item))

        return tuple(result)

    def _decode_static(self, value: Sequence) -> Tuple:
        result = [decoder.decode(value[index]) for index, decoder in enumerate(self.items_decoder)]
        return tuple(result)


class DictDecoder(TypeDecoder):
    def __init__(self, encoders: List[TypeDecoder]) -> None:
        self.key_decoder, self.value_decoder = encoders

    def decode(self, value: dict) -> dict:
        return {self.key_decoder.decode(i_key): self.value_decoder.decode(i_value) for i_key, i_value in value.items()}


class OrderedDictDecoder(TypeDecoder):
    def __init__(self, decoders: List[TypeDecoder]):
        self.key_decoder, self.value_decoder = decoders

    def decode(self, value: list) -> collections.OrderedDict:
        result = collections.OrderedDict()

        for item in value:
            result[self.key_decoder.decode(item[0])] = self.value_decoder.decode(item[1])

        return result


class UnionDecoder(TypeDecoder):
    _PRIMITIVE_TYPES = {int, float, bool, str}
    _TRANSFORMABLE_TYPES = {
        datetime.time,
        datetime.datetime,
        datetime.timedelta,
        bytes,
        bytearray,
    }
    _CASTABLES_TYPES = {decimal.Decimal}

    def __init__(self, valid_types: List[Type]):
        self.valid_types = valid_types
        self._type_decoders = {}

        for a_type in valid_types:
            if a_type in self._PRIMITIVE_TYPES:
                self._type_decoders[a_type] = a_type
                continue
            self._type_decoders[a_type] = build_type_decoder(a_type)  # type: ignore

    def decode(self, value: Any) -> Any:
        passed_type = type(value)

        if passed_type in self._PRIMITIVE_TYPES:
            return self._type_decoders.get(passed_type, str)(value)

        if passed_type in {int, str}:
            for castable, decoder in self._type_decoders.items():
                try:
                    return castable(value)
                except Exception:
                    continue

        if passed_type is str:
            for transformable, decoder in self._type_decoders.items():
                try:
                    return decoder.decode(value)
                except Exception:
                    continue

        if passed_type is dict:
            value_keys = value.keys()
            for decodable, decoder in self._type_decoders.items():
                try:
                    if not is_decodable(decodable) and value_keys == getattr(decodable, "__annotations__", {}).keys():
                        return decoder.decode(value)
                    if is_decodable(decodable) and value_keys == getattr(decodable, _PROPERTIES, {}).keys():
                        return decoder.decode(value)
                except Exception:
                    continue

        raise DecoderError.invalid_input(value)


class ClassDecoder(TypeDecoder):
    _fields: Dict[str, TypeDecoder]
    _schema: TypeSchema

    def __init__(self, class_name: Type, extra_decoders: TypeDecoders = None):
        self.class_name = class_name
        self._schema = create_schema(class_name)
        self._extra_decoders = extra_decoders

    def decode(self, value: StateObject) -> Any:
        if not isinstance(value, dict):
            raise DecoderError.invalid_input

        if not hasattr(self, "_fields"):
            self._fields = self._build()

        instance = self.class_name.__new__(self.class_name)  # type: ignore

        for key, prop in self._schema.items():
            prop_value = (
                self._fields[key].decode(value[key]) if key in value else getattr(prop, "default_value", UNDEFINED)
            )
            if prop_value is not UNDEFINED:
                setattr(instance, key, prop_value)

        if hasattr(instance, "__post_init__"):
            instance.__post_init__()

        return instance

    def _build(self) -> Dict[str, TypeDecoder]:
        return {name: self._build_type_decoder(field.type) for name, field in self._schema.items()}

    def _build_type_decoder(self, a_type: Type) -> TypeDecoder:
        return build_type_decoder(a_type, self._extra_decoders, self.class_name.__module__)  # type: ignore


class GenericClassDecoder(ClassDecoder):
    def __init__(self, class_name: Type, extra_decoders: TypeDecoders = None):
        self._generic_type = class_name
        self._generic_parameters = get_parameters_map(class_name)
        self._extra_decoders = extra_decoders
        type_: Type = get_origin_type(class_name)  # type: ignore
        super().__init__(type_)

    def _build_type_decoder(self, a_type: Type) -> TypeDecoder:
        return build_type_decoder(
            map_generic_type(a_type, self._generic_parameters),
            self._extra_decoders,
            self._generic_type.__module__,
        )


class EnumDecoder(TypeDecoder, Generic[E]):
    def __init__(self, class_name: Type):
        self.class_name = class_name

    def decode(self, value: Any) -> E:
        return self.class_name(value)


class NamedTupleDecoder(TypeDecoder):
    def __init__(self, class_name: Type, extra_decoders: TypeDecoders = None):
        self.class_name = class_name
        self._is_typed = hasattr(class_name, "__annotations__")
        self._arg_decoders: List[TypeDecoder] = []
        self._extra_decoders = extra_decoders
        if self._is_typed:
            self._build()

    def decode(self, value: list) -> tuple:
        if not self._is_typed:
            return tuple(value)

        decoded_values = []
        for index, item in enumerate(value):
            if index < len(self._arg_decoders):
                decoded_values.append(self._arg_decoders[index].decode(item))
                continue

            decoded_values.append(item)

        return tuple(decoded_values)

    def _build(self) -> None:
        field_types = self.class_name.__annotations__
        for item_type in field_types.values():
            self._arg_decoders.append(build_type_decoder(item_type, self._extra_decoders, self.class_name.__module__))


class TypedDictDecoder(TypeDecoder):
    def __init__(self, class_name: Type, extra_decoders: TypeDecoders = None):
        self.class_name = class_name
        self._key_decoders = {}
        self._extra_decoders = extra_decoders
        for key_name, key_type in class_name.__annotations__.items():
            self._key_decoders[key_name] = build_type_decoder(key_type, self._extra_decoders, class_name.__module__)

    def decode(self, value: dict) -> dict:
        return {key: self._key_decoders[key].decode(item) for key, item in value.items()}


class OptionalTypeDecoder(TypeDecoder):
    def __init__(self, type_decoder: TypeDecoder):
        self._decoder = type_decoder

    def decode(self, value: Any) -> Any:
        if value is None:
            return None

        return self._decoder.decode(value)


_supported_generics = {
    list: ListDecoder,
    tuple: TupleDecoder,
    dict: DictDecoder,
    set: ListDecoder,
    frozenset: ListDecoder,
    collections.deque: ListDecoder,
    collections.OrderedDict: OrderedDictDecoder,
}


@lru_cache(maxsize=None)
def build_type_decoder(a_type: Type, extra_decoders: TypeDecoders = None, module: Any = None) -> TypeDecoder:
    if extra_decoders and a_type in extra_decoders:
        return extra_decoders[a_type]

    if a_type in _builtin_type_decoders:
        return _builtin_type_decoders[a_type]

    origin_type = get_origin_type(a_type)

    if origin_type is None and is_dataclass(a_type):
        if issubclass(a_type, Generic):  # type: ignore
            raise DecoderError.invalid_type
        return ClassDecoder(a_type, extra_decoders)

    if origin_type and is_dataclass(origin_type):
        if issubclass(origin_type, Generic):  # type: ignore
            return GenericClassDecoder(a_type)
        return ClassDecoder(a_type, extra_decoders)

    if origin_type is None:
        origin_type = a_type

    if is_class(origin_type) and is_enum_type(origin_type):
        return EnumDecoder(origin_type)

    if is_class(origin_type) and is_named_tuple(origin_type):
        return NamedTupleDecoder(origin_type, extra_decoders)

    if is_class(origin_type) and is_typed_dict(origin_type):
        return TypedDictDecoder(origin_type, extra_decoders)

    if origin_type is Union:
        type_args = get_type_args(a_type)
        if len(type_args) == 2 and type_args[-1] is type(None):  # type: ignore
            return OptionalTypeDecoder(
                build_type_decoder(a_type=type_args[0], extra_decoders=extra_decoders)  # type: ignore
            )
        return UnionDecoder(type_args)

    if isinstance(a_type, typing.ForwardRef) and module is not None:
        resolved_reference = resolve_forward_reference(module, a_type)
        if resolved_reference is not None:
            return Decoder[resolved_reference](decoders=extra_decoders)  # type: ignore

    if isinstance(a_type, TypeVar):
        if a_type.__bound__ is None:
            raise DecoderError.invalid_type(a_type)
        return build_type_decoder(a_type.__bound__, extra_decoders, module)

    if is_newtype(a_type):
        return build_type_decoder(a_type.__supertype__, extra_decoders, module)

    if get_origin(origin_type) is not None:
        raise DecoderError.invalid_type(a_type)

    if hasattr(origin_type, _PROPERTIES):
        return Decoder[origin_type](decoders=extra_decoders)  # type: ignore

    if is_optional(a_type):
        return OptionalTypeDecoder(build_type_decoder(unpack_optional(a_type)))  # type: ignore

    if origin_type not in _supported_generics:
        raise DecoderError.invalid_type(a_type)

    type_attributes: List[Union[TypeDecoder, Any]] = [
        build_type_decoder(subtype, extra_decoders=extra_decoders, module=module)  # type: ignore
        if subtype is not ...
        else ...
        for subtype in get_type_args(a_type)
    ]
    if len(type_attributes) == 1:
        return _supported_generics[origin_type](type_attributes[0])  # type: ignore

    return _supported_generics[origin_type](type_attributes)  # type: ignore


class Decoder(Generic[T]):
    __generic__: Type[T]
    _decoders: Dict[str, TypeDecoder]

    def __init__(self, decoders: Union[TypeDecoders, Dict[Any, TypeDecoder]] = None):
        if decoders and not isinstance(decoders, TypeDecoders):
            decoders = TypeDecoders(decoders)
        self.type_decoders = decoders

    @property
    def schema(self) -> TypeSchema:
        return getattr(self.__generic__, _PROPERTIES)

    def decode(self, obj: Dict[str, StateObject]) -> T:
        if not hasattr(self, "_decoders"):
            self._decoders = self._build_decoders()

        if hasattr(self.__generic__, _USE_INIT) and getattr(self.__generic__, _USE_INIT):
            kwargs = {key: self._decoders[prop.name].decode(obj[key]) for key, prop in self.schema.items()}
            return self.__generic__(**kwargs)

        instance = self.__generic__.__new__(self.__generic__)

        for key, prop in self.schema.items():
            if key not in obj:
                value = prop.default_value
            else:
                value = self._decoders[prop.name].decode(obj[key])

            setattr(instance, prop.name, value)

        return instance

    def _build_decoders(self) -> Dict[str, TypeDecoder]:
        schema: TypeSchema = getattr(self.__generic__, _PROPERTIES)

        return {
            prop.name: build_type_decoder(prop.type, extra_decoders=self.type_decoders)  # type: ignore
            for prop in schema.values()
        }

    @classmethod
    def __class_getitem__(cls, item: Type) -> Type[Decoder]:  # noqa: E501
        if not isclass(item):
            raise DecoderError.invalid_generic_type

        if is_dataclass(item):
            item = decodable(item)

        if not hasattr(item, _DECODABLE):
            raise DecoderError.invalid_type

        return type(  # type: ignore
            f"{cls.__qualname__}[{item.__module__}.{item.__qualname__}]",
            tuple([cls]),
            {
                "__generic__": item,
            },
        )


def decode(
    obj: StateObject,
    a_type: Type[T],
    decoders: Union[TypeDecoders, Dict[Any, TypeDecoder]] = None,
) -> T:
    if decoders and not isinstance(decoders, TypeDecoders):
        decoders = TypeDecoders(decoders)

    decoder = build_type_decoder(a_type, extra_decoders=decoders)  # type: ignore
    if decoder is None:
        raise DecoderError.invalid_type

    return decoder.decode(obj)<|MERGE_RESOLUTION|>--- conflicted
+++ resolved
@@ -79,9 +79,6 @@
         return self._decoder(value)
 
 
-<<<<<<< HEAD
-def decodable(_cls=None, use_init: bool = False) -> Any:
-=======
 _REGEX_FLAGS = {
     "i": re.I,
     "m": re.M,
@@ -117,8 +114,7 @@
     return re.compile(pattern, flags=sum(_REGEX_FLAGS[flag] for flag in flags))
 
 
-def decodable(_cls=None) -> Any:
->>>>>>> 4782b621
+def decodable(_cls=None, use_init: bool = False) -> Any:
     def _decorate(cls) -> Type[C]:
         # Attach schema to make the class decodable
         if not hasattr(cls, _PROPERTIES):
@@ -180,17 +176,6 @@
         datetime.date: ProxyDecoder[datetime.date](parse_iso_date),
         datetime.datetime: ProxyDecoder[datetime.datetime](parse_iso_datetime),
         datetime.timedelta: ProxyDecoder[datetime.timedelta](parse_iso_duration),
-        PurePath: ProxyDecoder[PurePath](PurePath),
-        PureWindowsPath: ProxyDecoder[PureWindowsPath](PureWindowsPath),
-        PurePosixPath: ProxyDecoder[PurePosixPath](PurePosixPath),
-        Path: ProxyDecoder[Path](Path),
-        PosixPath: ProxyDecoder[PosixPath](PosixPath),
-        WindowsPath: ProxyDecoder[WindowsPath](WindowsPath),
-        Pattern: ProxyDecoder[Pattern](decode_regex_from_string),
-        re.Pattern: ProxyDecoder[re.Pattern](decode_regex_from_string),
-        IPv4Address: ProxyDecoder[IPv4Address](IPv4Address),
-        IPv6Address: ProxyDecoder[IPv6Address](IPv6Address),
-        UUID: ProxyDecoder[UUID](UUID),
     }
 )
 
