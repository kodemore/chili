--- conflicted
+++ resolved
@@ -63,9 +63,6 @@
         return self._encoder(value)
 
 
-<<<<<<< HEAD
-def encodable(_cls=None, use_init: bool = False) -> Any:
-=======
 def encode_regex_to_string(value: Pattern) -> str:
     """
     Encodes regex into string and preserves flags if they are set. Then regex is normally wrapped between slashes.
@@ -86,8 +83,7 @@
     return value.pattern
 
 
-def encodable(_cls=None) -> Any:
->>>>>>> 4782b621
+def encodable(_cls=None, use_init: bool = False) -> Any:
     def _decorate(cls) -> Type[C]:
         # Attach schema to make the class encodable
         if not hasattr(cls, _PROPERTIES):
